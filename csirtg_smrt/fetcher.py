--- conflicted
+++ resolved
@@ -10,6 +10,7 @@
 import sys
 
 RE_SUPPORTED_DECODE = re.compile("zip|lzf|lzma|xz|lzop")
+RE_CACHE_TYPES = re.compile('([\w.-]+\.(csv|zip|txt|gz))$')
 
 
 class Fetcher(object):
@@ -22,6 +23,7 @@
         self.cache = cache
         self.fetcher = rule.fetcher
         self.data = data
+        self.cache_file = False
 
         if self.rule.remote:
             self.remote = self.rule.remote
@@ -32,6 +34,7 @@
 
         if not data:
             self.dir = os.path.join(self.cache, self.rule.defaults.get('provider'))
+            self.logger.debug(self.dir)
 
             if not os.path.exists(self.dir):
                 try:
@@ -40,22 +43,19 @@
                     self.logger.critical('failed to create {0}'.format(self.dir))
                     raise
 
-<<<<<<< HEAD
-        if self.rule.feeds[feed].get('cache'):
-            self.cache = os.path.join(self.dir, self.rule.feeds[feed]['cache'])
-        else:
-=======
->>>>>>> eab43c73
-            self.cache = os.path.join(self.dir, self.feed)
+            if self.rule.feeds[feed].get('cache'):
+                self.cache = os.path.join(self.dir, self.rule.feeds[feed]['cache'])
+                self.cache_file = True
+            elif RE_CACHE_TYPES.search(self.remote):
+                self.cache = RE_CACHE_TYPES.search(self.remote).groups()
+                self.cache = os.path.join(self.dir, self.cache[0])
+                self.cache_file = True
+            else:
+                self.cache = os.path.join(self.dir, self.feed)
 
-            self.logger.debug(self.cache)
+            self.logger.debug('CACHE %s' % self.cache)
 
-<<<<<<< HEAD
-        self.ua = "User-Agent: csirtg-smrt/{0} (csirtgadgets.org)".format(VERSION)
-=======
-            # http://www-archive.mozilla.org/build/revised-user-agent-strings.html
             self.ua = "User-Agent: csirtg-smrt/{0} (csirtgadgets.org)".format(VERSION)
->>>>>>> eab43c73
 
             if not self.fetcher:
                 if self.remote.startswith('http'):
@@ -64,23 +64,6 @@
                     self.fetcher = 'file'
 
     def process(self, split="\n", limit=0, rstrip=True):
-<<<<<<< HEAD
-        if self.fetcher == 'http':
-            try:
-                # using wget until we can find a better way to mirror files in python
-                if self.logger.getEffectiveLevel() == logging.DEBUG:
-                    subprocess.check_call([
-                        'wget', '--header', self.ua, self.remote, '-N', '-P', SMRT_CACHE
-                    ])
-                else:
-                    subprocess.check_call([
-                        'wget', '--header', self.ua, '-q', self.remote, '-N', '-O', self.cache
-                    ])
-            except subprocess.CalledProcessError as e:
-                self.logger.error('failure pulling feed: {} to {}'.format(self.remote, self.cache))
-                self.logger.error(e)
-                raise e
-=======
         if self.data:
             if isinstance(self.data, str):
                 if split:
@@ -94,16 +77,25 @@
             else:
                 for d in self.data:
                     yield d
->>>>>>> eab43c73
         else:
             if self.fetcher == 'http':
                 try:
-                    # using wget until we can find a better way to mirror files in python
-                    subprocess.check_call([
-                        'wget', '--header', self.ua,  '-q', self.remote, '-N', '-O', self.cache
-                    ])
+                    cmd = ['wget', '--header', self.ua, '-q', self.remote, '-N']
+                    if self.logger.getEffectiveLevel() == logging.DEBUG:
+                        cmd = ['wget', '--header', self.ua, self.remote, '-N']
+
+                    if self.cache_file:
+                        cmd.append('-P')
+                        cmd.append(self.dir)
+                    else:
+                        cmd.append('-O')
+                        cmd.append(self.cache)
+
+                    self.logger.debug(cmd)
+
+                    subprocess.check_call(cmd)
                 except subprocess.CalledProcessError as e:
-                    self.logger.error('failure pulling feed: {} to {}'.format(self.remote, self.cache))
+                    self.logger.error('failure pulling feed: {} to {}'.format(self.remote, self.dir))
                     self.logger.error(e)
                     raise e
             else:
